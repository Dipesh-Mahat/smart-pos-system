const bcrypt = require('bcryptjs');
const jwt = require('jsonwebtoken');
const User = require('../models/User');
const { logSecurityEvent } = require('../utils/securityLogger');
const axios = require('axios'); // Add this dependency to your package.json

// Basic input validation
const validateLoginInput = (email, password) => {
  const errors = {};
  
  if (!email) {
    errors.email = 'Email is required';
  } else if (!/^[^\s@]+@[^\s@]+\.[^\s@]+$/.test(email.trim())) {
    errors.email = 'Email is invalid';
  }
  
  if (!password) {
    errors.password = 'Password is required';
  } else if (password.length < 6) { // Changed from 8 to 6 to match frontend
    errors.password = 'Password must be at least 6 characters';
  }
  
  return {
    errors,
    isValid: Object.keys(errors).length === 0
  };
};

// Login function with improved security
const login = async (req, res) => {
  try {
    console.log('Login attempt received:', { email: req.body.email });
    const { email, password } = req.body;
    
    // Validate input
    const { errors, isValid } = validateLoginInput(email, password);
    if (!isValid) {
      return res.status(400).json({ 
        success: false, 
        message: 'Please fix the validation errors',
        errors: errors
      });
    }

    // Check if user exists - use normalized email for lookup
    const normalizedEmail = email.trim().toLowerCase();
    const user = await User.findOne({ email: normalizedEmail });
    
    // Check if account is locked
    if (user && user.lockUntil && user.lockUntil > Date.now()) {
      logSecurityEvent('LOGIN_BLOCKED', { email: normalizedEmail });
      return res.status(423).json({
        success: false,
        message: 'Account is temporarily locked. Please try again later.'
      });
    }

    // Use constant-time comparison to prevent timing attacks
    // Don't reveal whether the email exists or password is wrong
    if (!user || !await bcrypt.compare(password, user.password)) {
      if (user) {
        await user.incrementLoginAttempts();
        logSecurityEvent('LOGIN_FAILED', { email: normalizedEmail });
      }
      return res.status(401).json({ 
        success: false, 
        message: 'Invalid credentials' 
      });
    }

    // Reset login attempts on successful login
    await user.resetLoginAttempts();
    
    // Generate tokens
    const accessToken = user.generateAuthToken();
    const refreshToken = user.generateRefreshToken();

    // Set HTTP-only cookie with the token for added security
    res.cookie('refresh_token', refreshToken, {
      httpOnly: true,
      secure: process.env.NODE_ENV === 'production', // Only use HTTPS in production
      sameSite: 'strict',
      maxAge: 7 * 24 * 60 * 60 * 1000 // 7 days
    });

    logSecurityEvent('LOGIN_SUCCESS', { userId: user._id });

    // Return minimal user info to reduce exposure
    res.status(200).json({
      success: true,
      message: 'Login successful',
      token: accessToken, // Still include token for clients that need it
      refreshToken, // Return the refresh token for clients without cookie support
      user: {
        id: user._id,
        role: user.role,
        firstName: user.firstName,
        lastName: user.lastName,
        shopName: user.shopName
      }
    });
  } catch (error) {
    logSecurityEvent('LOGIN_ERROR', { error: error.message });
    console.error('Login error:', error);
    res.status(500).json({ 
      success: false,
      message: 'Internal Server Error' 
    });
  }
};

// Register function with improved security
const register = async (req, res) => {
  try {
    console.log('Registration request received:', JSON.stringify(req.body));
    console.log('Request headers:', JSON.stringify(req.headers));
    const { email, password, confirmPassword, shopName } = req.body;

    // Basic validation with consistent error structure
    const errors = {};
    if (!email) errors.email = 'Email is required';
    if (!password) errors.password = 'Password is required';
    if (!confirmPassword) errors.confirmPassword = 'Confirm password is required';
    if (!shopName) errors.shopName = 'Shop name is required';
    
    if (Object.keys(errors).length > 0) {
      return res.status(400).json({ 
        success: false,
        message: 'Please fix the validation errors',
        errors: errors
      });
    }
    if (password !== confirmPassword) {
      return res.status(400).json({ 
        success: false,
        message: 'Passwords do not match' 
      });
    }

    // Email format validation (trim spaces before validation)
    const trimmedEmail = email.trim();
    if (!/^[^\s@]+@[^\s@]+\.[^\s@]+$/.test(trimmedEmail)) {
      return res.status(400).json({ 
        success: false,
        message: 'Invalid email format' 
      });
    }

    // Password strength validation - match frontend requirement of 6 characters
    if (password.length < 6) {
      return res.status(400).json({ 
        success: false,
        message: 'Password must be at least 6 characters long' 
      });
    }

    // Check if user already exists - use normalized email
    const normalizedEmail = trimmedEmail.toLowerCase();
    const existingUser = await User.findOne({ email: normalizedEmail });
    if (existingUser) {
      return res.status(400).json({ 
        success: false,
        message: 'User with this email already exists' 
      });
    }

    // Generate a username from email if not provided
    const username = normalizedEmail.split('@')[0];
    
    // Create new user with normalized data and generate missing required fields
    const userData = { 
      email: normalizedEmail, 
      password, // Pass password directly, pre-save hook will hash it
      role: 'shopowner',
      shopName: shopName.trim(),
      username: username, // Generate username from email
      firstName: shopName.trim().split(' ')[0] || 'Shop', // Use first part of shop name as firstName
      lastName: shopName.trim().split(' ').slice(1).join(' ') || 'Owner' // Use rest of shop name as lastName or default
    };
    
    console.log('Creating user with data:', JSON.stringify(userData));
    
    try {
      // Use User.create() which is more atomic and handles validation/saving in one step
      const newUser = await User.create(userData);
      console.log('User registered successfully:', newUser.email);
      
      // Return user ID for debugging purposes
      return res.status(201).json({ 
        success: true,
        message: 'User registered successfully',
        userId: newUser._id
      });
    } catch (saveError) {
      console.error('Error saving user:', saveError);
      
      // Handle Mongoose validation errors
      if (saveError.name === 'ValidationError') {
        return res.status(400).json({
          success: false,
          message: 'Validation error',
          errors: saveError.errors
        });
      }
      
      // Handle duplicate key errors from MongoDB
      if (saveError.code === 11000) {
        return res.status(400).json({ 
          success: false,
          message: 'User with this email already exists' 
        });
      }
      
      // Re-throw for the outer catch block
      throw saveError;
    }
  } catch (error) {
    console.error('Registration error:', error);
    // Log full error details for debugging
    console.error('Error stack:', error.stack);
    console.error('Error details:', JSON.stringify(error, Object.getOwnPropertyNames(error)));
    
    // Handle duplicate key errors from MongoDB
    if (error.code === 11000) {
      return res.status(400).json({ 
        success: false,
        message: 'User with this email already exists' 
      });
    }
    
    // Return more detailed error message for debugging
    res.status(500).json({ 
      success: false,
<<<<<<< HEAD
      message: 'Server error during registration' 
    });
  }
};

// Supplier registration function
const registerSupplier = async (req, res) => {
  try {
    const {
      businessName,
      businessType,
      registrationNumber,
      panNumber,
      businessAddress,
      contactPerson,
      position,
      email,
      phone,
      productCategories,
      yearsInBusiness,
      deliveryAreas,
      businessDescription,
      website,
      references
    } = req.body;

    // Required field validation
    const requiredFields = [
      'businessName', 'businessType', 'businessAddress', 'contactPerson', 
      'position', 'email', 'phone', 'deliveryAreas', 'yearsInBusiness'
    ];
    
    const missingFields = requiredFields.filter(field => !req.body[field]);
    if (missingFields.length > 0) {
      return res.status(400).json({
        success: false,
        message: `Missing required fields: ${missingFields.join(', ')}`
      });
    }

    // Email format validation
    const trimmedEmail = email.trim();
    if (!/^[^\s@]+@[^\s@]+\.[^\s@]+$/.test(trimmedEmail)) {
      return res.status(400).json({
        success: false,
        message: 'Invalid email format'
      });
    }

    // Check if user already exists
    const normalizedEmail = trimmedEmail.toLowerCase();
    const existingUser = await User.findOne({ email: normalizedEmail });
    if (existingUser) {
      return res.status(400).json({
        success: false,
        message: 'A user with this email already exists'
      });
    }

    // Validate product categories
    if (!productCategories || productCategories.length === 0) {
      return res.status(400).json({
        success: false,
        message: 'At least one product category must be selected'
      });
    }

    // Create supplier application
    const supplierData = {
      firstName: contactPerson.split(' ')[0] || contactPerson,
      lastName: contactPerson.split(' ').slice(1).join(' ') || '',
      email: normalizedEmail,
      role: 'supplier',
      status: 'pending',
      businessName: businessName.trim(),
      businessType,
      registrationNumber: registrationNumber?.trim(),
      panNumber: panNumber?.trim(),
      businessAddress: businessAddress.trim(),
      contactPerson: contactPerson.trim(),
      position: position.trim(),
      phone: phone.trim(),
      productCategories: Array.isArray(productCategories) ? productCategories : [productCategories],
      yearsInBusiness,
      deliveryAreas: deliveryAreas.trim(),
      businessDescription: businessDescription?.trim(),
      website: website?.trim(),
      references: references?.trim()
    };

    const newSupplier = new User(supplierData);
    await newSupplier.save();

    res.status(201).json({
      success: true,
      message: 'Supplier application submitted successfully. We will review your application and contact you within 2-3 business days.',
      supplier: {
        id: newSupplier._id,
        businessName: newSupplier.businessName,
        email: newSupplier.email,
        status: newSupplier.status
      }
    });

  } catch (error) {
    console.error('Supplier registration error:', error);
    // Handle duplicate key errors from MongoDB
    if (error.code === 11000) {
      return res.status(400).json({
        success: false,
        message: 'A user with this email already exists'
      });
    }
    res.status(500).json({
      success: false,
      message: 'Server error during supplier registration'
=======
      message: 'Internal Server Error: ' + error.message,
      errorType: error.name || 'Unknown Error'
>>>>>>> 771beac0
    });
  }
};

/**
 * Verify Google OAuth token and authenticate user
 * @param {Object} req - Express request object
 * @param {Object} res - Express response object
 */
const googleAuth = async (req, res) => {
  try {
    const { token, googleData, authMode } = req.body;
    
    if (!token || !googleData) {
      return res.status(400).json({ 
        success: false, 
        message: 'Google token and user data are required' 
      });
    }
    
    // Verify the Google token with Google's API
    let googleUser;
    try {
      // Option 1: Use the provided googleData directly (if you trust the client)
      googleUser = googleData;
      
      // Option 2: Verify the token with Google's API (more secure)
      // const response = await axios.get(`https://www.googleapis.com/oauth2/v3/tokeninfo?id_token=${token}`);
      // googleUser = response.data;
      
    } catch (error) {
      console.error('Google token verification error:', error);
      return res.status(401).json({ 
        success: false, 
        message: 'Invalid Google token' 
      });
    }      // Check if the email from Google is verified
    // Note: Google OAuth userinfo endpoint returns email_verified as a boolean or string
    if (googleUser.email_verified === false || googleUser.email_verified === 'false') {
      return res.status(400).json({ 
        success: false, 
        message: 'Google email is not verified. Please verify your email before continuing.' 
      });
    }
    
    // If email_verified field is missing, we'll trust Google's OAuth flow which typically only returns verified emails
    if (!googleUser.email) {
      return res.status(400).json({ 
        success: false, 
        message: 'Email information is missing from your Google account.' 
      });
    }
      // Find existing user or create a new one
    const existingUser = await User.findOne({ 
      $or: [
        { googleId: googleUser.sub },
        { email: googleUser.email }
      ]
    });
      // Handle edge cases for existing users trying to use Google OAuth
    if (existingUser && !existingUser.googleId) {
      if (authMode === 'login') {
        // User exists via standard login but is trying to use OAuth to login
        return res.status(400).json({
          success: false,
          message: 'This email is already registered. Please use your password to log in or reset your password.'
        });
      } else if (authMode === 'register') {
        // User is trying to register with Google using an existing email
        // Let's link the Google account to the existing user account
        existingUser.googleId = googleUser.sub;
        existingUser.googleProfile = {
          name: googleUser.name,
          picture: googleUser.picture,
          locale: googleUser.locale,
          updated_at: new Date()
        };
        
        await existingUser.save();
        
        logSecurityEvent('GOOGLE_ACCOUNT_LINKED', { 
          userId: existingUser._id, 
          email: existingUser.email 
        });
        
        // Return success with notification that accounts were linked
        const payload = {
          id: existingUser._id,
          username: existingUser.username,
          email: existingUser.email,
          role: existingUser.role
        };
        
        // Generate tokens
        const accessToken = jwt.sign(
          payload,
          process.env.JWT_SECRET,
          { expiresIn: process.env.JWT_EXPIRES_IN }
        );
        
        const refreshToken = jwt.sign(
          payload,
          process.env.JWT_REFRESH_SECRET,
          { expiresIn: '7d' }
        );
        
        return res.status(200).json({
          success: true,
          message: 'Google account linked to your existing account successfully!',
          user: {
            id: existingUser._id,
            username: existingUser.username,
            email: existingUser.email,
            firstName: existingUser.firstName,
            lastName: existingUser.lastName,
            role: existingUser.role
          },
          accessToken,
          refreshToken
        });
      }
    }
    
    let user;
    
    if (existingUser) {
      // If trying to register with an existing account
      if (authMode === 'register' && !existingUser.googleId) {
        return res.status(400).json({ 
          success: false, 
          message: 'An account with this email already exists. Please log in instead.' 
        });
      }
      
      // Update existing user with latest Google profile data
      if (!existingUser.googleId) {
        // If user exists with the email but no googleId, link the accounts
        existingUser.googleId = googleUser.sub;
      }
      
      existingUser.googleProfile = {
        name: googleUser.name,
        picture: googleUser.picture,
        locale: googleUser.locale,
        updated_at: new Date()
      };
      
      user = await existingUser.save();
      logSecurityEvent('GOOGLE_LOGIN_SUCCESS', { userId: user._id, email: user.email });
    } else {
      // If trying to login with a non-existing account
      if (authMode === 'login') {
        return res.status(404).json({ 
          success: false, 
          message: 'No account found with this Google email. Please register first.' 
        });
      }
      
      // Create new user from Google data
      // Generate a unique username based on the Google name or email
      let username = googleUser.email.split('@')[0];
      
      // Check if the username already exists and make it unique if needed
      const existingUsername = await User.findOne({ username });
      if (existingUsername) {
        // Append a random string to make username unique
        username = `${username}_${Math.random().toString(36).substring(2, 8)}`;
      }
      
      // Create the new user
      user = await User.create({
        email: googleUser.email,
        username,
        firstName: googleUser.given_name || googleUser.name.split(' ')[0],
        lastName: googleUser.family_name || googleUser.name.split(' ').slice(1).join(' '),
        googleId: googleUser.sub,
        googleProfile: {
          name: googleUser.name,
          picture: googleUser.picture,
          locale: googleUser.locale,
          updated_at: new Date()
        },
        role: 'shopowner' // Default role for new users
      });
      
      logSecurityEvent('GOOGLE_REGISTER_SUCCESS', { userId: user._id, email: user.email });
    }
    
    // Generate JWT token
    const payload = {
      id: user._id,
      username: user.username,
      email: user.email,
      role: user.role
    };
    
    // Generate access token
    const accessToken = jwt.sign(
      payload,
      process.env.JWT_SECRET,
      { expiresIn: process.env.JWT_EXPIRES_IN }
    );
    
    // Generate refresh token
    const refreshToken = jwt.sign(
      { id: user._id },
      process.env.JWT_REFRESH_SECRET,
      { expiresIn: '7d' }
    );
    
    res.status(200).json({
      success: true,
      accessToken,
      refreshToken,
      user: {
        id: user._id,
        username: user.username,
        email: user.email,
        firstName: user.firstName,
        lastName: user.lastName,
        role: user.role,
        picture: user.googleProfile?.picture
      }
    });
    
  } catch (error) {
    console.error('Google authentication error:', error);
    logSecurityEvent('GOOGLE_AUTH_ERROR', { error: error.message });
    res.status(500).json({ 
      success: false, 
      message: 'Google authentication failed' 
    });
  }
};

module.exports = {
  login,
  register,
  googleAuth,
  registerSupplier
};
<|MERGE_RESOLUTION|>--- conflicted
+++ resolved
@@ -231,8 +231,8 @@
     // Return more detailed error message for debugging
     res.status(500).json({ 
       success: false,
-<<<<<<< HEAD
-      message: 'Server error during registration' 
+      message: 'Internal Server Error: ' + error.message,
+      errorType: error.name || 'Unknown Error'
     });
   }
 };
@@ -347,11 +347,8 @@
     }
     res.status(500).json({
       success: false,
-      message: 'Server error during supplier registration'
-=======
       message: 'Internal Server Error: ' + error.message,
       errorType: error.name || 'Unknown Error'
->>>>>>> 771beac0
     });
   }
 };
